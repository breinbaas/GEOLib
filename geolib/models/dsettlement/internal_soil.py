from enum import Enum, IntEnum
from typing import Optional

from geolib.models.dseries_parser import DSeriesUnmappedNameProperties
from geolib.models.internal import Bool
from geolib.soils import DistributionType, HorizontalBehaviourType, StorageTypes


class PreconType(IntEnum):
    UNDEFINED = -1
    OCR = 0
    PRECONSOLIDATION_PRESSURE = 1
    POP = 2


class SoilInternal(DSeriesUnmappedNameProperties):
    """Representation of [SOIL] group."""

    name: str = ""
    soilcolor: int = 9764853
    soilgamdry: float = 14
    soilgamwet: float = 14
    soilinitialvoidratio: float = 0
    soilcohesion: float = 10  # fixed value cannot be modified
    soilphi: float = 30  # fixed value cannot be modified
    soilpreconisotachetype: PreconType = PreconType.POP
    soilpreconkoppejantype: PreconType = PreconType.OCR
    soiluseequivalentage: Bool = Bool.FALSE
    soilequivalentage: float = 19800
    soilpc: float = 0
    soilocr: float = 1
    soilpop: float = 0
    soillimitstress: float = 0  # fixed value
    soildrained: Bool = Bool.FALSE
    soilapasapproximationbycpcs: Bool = Bool.FALSE
    soilsecondaryswellingreduced: Bool = Bool.FALSE
    soilsecondaryswellingfactor: float = 0.5
    soilunloadingstressratio: float = 2.0
    soilcv: float = 1e-12
    soilpermeabilityver: float = 0.00000001
    soilpermeabilityhorfactor: float = 1
    soilstoragetype: StorageTypes = StorageTypes.strain_dependent_permeability
    soilpermeabilitystrainmodulus: float = 1e15
    soiluseprobdefaults: Bool = Bool.FALSE
    soilstdgamdry: float = 0
    soilstdgamwet: float = 0
    soilstdcv: float = 0
    soilstdpc: float = 0
    soilstdpricompindex: float = 0.01  # SoilPriCompIndex
    soilstdseccompindex: float = 0.1  # SoilSecCompIndex
    soilstdseccomprate: float = 0.005  # SoilSecCompRate
    soilstdocr: float = 0
    soilstdpermeabilityver: float = 0
    soilstdpop: float = 0
    soilstdpermeabilityhorfactor: float = 0
    soilstdinitialvoidratio: float = 0
    soilstdpermeabilitystrainmodulus: float = 0  # fixed value
    soilstdlimitstress: float = 0  # fixed value
    soilstdcp: float = 0
    soilstdcp1: float = 0
    soilstdcs: float = 0
    soilstdcs1: float = 0
    soilstdap: float = 0
    soilstdasec: float = 0
    soilstdcar: float = 0
    soilstdca: float = 0
    soilstdrratio: float = 0
    soilstdcratio: float = 0
    soilstdsratio: float = 0  # fixed value
    soilstdcrindex: float = 0
    soilstdccindex: float = 0
    soilstdcswindex: float = 0  # fixed value
    soildistgamdry: DistributionType = DistributionType.Normal
    soildistgamwet: DistributionType = DistributionType.Normal
    soildistcv: DistributionType = DistributionType.Normal
    soildistdpc: DistributionType = DistributionType.Normal
    soildistpricompindex: DistributionType = DistributionType.Normal
    soildistseccompindex: DistributionType = DistributionType.Normal
    soildistseccomprate: DistributionType = DistributionType.Normal
    soildistocr: DistributionType = DistributionType.Normal
    soildistpermeabilityver: DistributionType = DistributionType.Normal
    soildistpop: DistributionType = DistributionType.Normal
    soildistpermeabilityhorfactor: DistributionType = DistributionType.Normal
    soildistinitialvoidratio: DistributionType = DistributionType.Normal
    soildistpermeabilitystrainmodulus: DistributionType = (
        DistributionType.Normal
    )  # fixed value
    soildistlimitstress: DistributionType = DistributionType.Normal  # fixed value
    soildistcp: DistributionType = DistributionType.Normal
    soildistcp1: DistributionType = DistributionType.Normal
    soildistcs: DistributionType = DistributionType.Normal
    soildistcs1: DistributionType = DistributionType.Normal
    soildistap: DistributionType = DistributionType.Normal
    soildistasec: DistributionType = DistributionType.Normal
    soildistcar: DistributionType = DistributionType.Normal
    soildistca: DistributionType = DistributionType.Normal
    soildistrratio: DistributionType = DistributionType.Normal
    soildistcratio: DistributionType = DistributionType.Normal
    soildistsratio: DistributionType = DistributionType.Normal  # fixed value
    soildistcrindex: DistributionType = DistributionType.Normal
    soildistccindex: DistributionType = DistributionType.Normal
    soildistcswindex: DistributionType = DistributionType.Normal  # fixed value
    soilcorcpcp1: float = 0
    soilcorcscp1: float = 0
    soilcorcs1cp1: float = 0
    soilcorapcp1: float = 0
    soilcoraseccp1: float = 0
    soilcorcrindexccindex: float = 0
    soilcorrratiocratio: float = 0
    soilcorcaccindexorcratio: float = 0
    soilcorpricompindexseccompindex: float = 0  # SoilPriCompIndex
    soilcorseccomprateseccompindex: float = 0  # SoilSecCompRate
    soilcp: float = 1
    soilcp1: float = 1
    soilcs: float = 1
    soilcs1: float = 1
    soilap: float = 1
    soilasec: float = 1
    soilcar: float = 10
    soilca: float = 1
    soilcompratio: Bool = Bool.TRUE
    soilrratio: float = 1
    soilcratio: float = 1
    soilsratio: float = 0  # fixed value
    soilcrindex: float = 1
    soilccindex: float = 1
    soilcswindex: float = 0  # fixed value
    soilpricompindex: float = 0.01  # SoilPriCompIndex
    soilseccompindex: float = 0.1  # SoilSecCompIndex
    soilseccomprate: float = 0.005  # SoilSecCompRate
    soilhorizontalbehaviourtype: HorizontalBehaviourType = HorizontalBehaviourType.Elastic
    soilelasticity: float = 1000
    soildefaultelasticity: Bool = Bool.TRUE
<<<<<<< HEAD
    soilsecondaryswellingreduced: Bool = Bool.FALSE # Secondary Swelling is only available in Evaluation version (Deltares only)
    soilsecondaryswellingfactor: float = 0.5 # Secondary Swelling is only available in Evaluation version (Deltares only)
    soilunloadingstressratio: float = 2.0 # Secondary Swelling is only available in Evaluation version (Deltares only)
=======
>>>>>>> b620628f
<|MERGE_RESOLUTION|>--- conflicted
+++ resolved
@@ -131,9 +131,6 @@
     soilhorizontalbehaviourtype: HorizontalBehaviourType = HorizontalBehaviourType.Elastic
     soilelasticity: float = 1000
     soildefaultelasticity: Bool = Bool.TRUE
-<<<<<<< HEAD
     soilsecondaryswellingreduced: Bool = Bool.FALSE # Secondary Swelling is only available in Evaluation version (Deltares only)
     soilsecondaryswellingfactor: float = 0.5 # Secondary Swelling is only available in Evaluation version (Deltares only)
     soilunloadingstressratio: float = 2.0 # Secondary Swelling is only available in Evaluation version (Deltares only)
-=======
->>>>>>> b620628f
