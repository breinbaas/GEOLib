import abc
from enum import Enum
from pathlib import Path
import logging
from math import isnan, exp
from typing import BinaryIO, List, Optional, Set, Type, Union, Dict, Tuple

import matplotlib.pyplot as plt
from pydantic import DirectoryPath, FilePath
from shapely.geometry import LineString, Point, Polygon
from shapely.ops import polygonize
from shapely.validation import make_valid
import subprocess

from geolib.geometry import Point
from geolib.models import BaseModel
from geolib.soils import Soil

from .analysis import DStabilityAnalysisMethod
from .dstability_parserprovider import DStabilityParserProvider
from .internal import (
    AnalysisType,
    BishopSlipCircleResult,
    CalculationSettings,
    CharacteristicPointEnum,
    DStabilityResult,
    DStabilityStructure,
<<<<<<< HEAD
    EmbankmentSoilScenarioEnum,
    Geometry,
    PersistableHeadLine,
=======
    PersistableExcavation,
>>>>>>> eb85543b
    PersistableLayer,
    PersistablePoint,
    PersistableSoil,
    PersistableStateCorrelation,
    Scenario,
    SoilCollection,
    SoilCorrelation,
    SoilLayerCollection,
    SoilVisualisation,
    SpencerSlipPlaneResult,
    UpliftVanSlipCircleResult,
    Waternet,
    WaternetCreatorSettings,
)
from .loads import Consolidation, DStabilityLoad
from .reinforcements import DStabilityReinforcement
from .serializer import DStabilityInputSerializer, DStabilityInputZipSerializer
from .states import DStabilityStateLinePoint, DStabilityStatePoint
from ..meta import MetaData
from ...errors import CalculationError, WaternetCreatorError
from ...utils import polyline_polyline_intersections, top_of_polygon, bottom_of_polygon
from ...const import UNIT_WEIGHT_WATER

logger = logging.getLogger(__name__)
meta = MetaData()


class DStabilityCalculationType(Enum):
    """Set Type of Calculation."""

    BoundarySearch = 1
    SingleCalc = 2


class DStabilityCalculationModel(Enum):
    """Set Type of Calculation."""

    Bishop = 1
    UpliftVan = 2
    Spencer = 3


class DStabilityObject(BaseModel, metaclass=abc.ABCMeta):
    @abc.abstractmethod
    def _to_dstability_sub_structure(self):
        raise NotImplementedError


class DStabilityModel(BaseModel):
    """D-Stability is software for soft soil slope stability.

    This model can read, modify and create
    .stix files
    """

    current_scenario: int = -1
    current_stage: int = -1
    current_calculation: int = -1
    datastructure: DStabilityStructure = DStabilityStructure()
    current_id: int = -1

    def __init__(self, *args, **data) -> None:
        super().__init__(*args, **data)
        self.current_id = self.datastructure.get_unique_id()

    @property
    def parser_provider_type(self) -> Type[DStabilityParserProvider]:
        return DStabilityParserProvider

    @property
    def default_console_path(self) -> Path:
        return Path("DStabilityConsole/D-Stability Console.exe")

    @property
    def custom_console_path(self) -> Path:
        return self.get_meta_property("dstability_console_path")

    @property
    def soils(self) -> SoilCollection:
        """Enables easy access to the soil in the internal dict-like datastructure. Also enables edit/delete for individual soils."""
        return self.datastructure.soils

    @property
    def soil_correlations(self) -> SoilCorrelation:
        return self.datastructure.soilcorrelation

    @property
    def zmax(self) -> float:
        geometry = self._get_geometry(self.current_scenario, self.current_stage)
        return geometry.zmax

    @property
    def zmin(self) -> float:
        geometry = self._get_geometry(self.current_scenario, self.current_stage)
        return geometry.zmin

    @property
    def xmax(self) -> float:
        geometry = self._get_geometry(self.current_scenario, self.current_stage)
        return geometry.xmax

    @property
    def xmin(self) -> float:
        geometry = self._get_geometry(self.current_scenario, self.current_stage)
        return geometry.xmin

    @property
    def surface(self) -> List[Tuple[float, float]]:
        """Get the surface of the model as a list of x,z tuples

        Returns:
            List[Tuple[float, float]]: The top surface of the model
        """
        geometry = self._get_geometry(self.current_scenario, self.current_stage)
        return geometry.surface

    @property
    def ditch_points(self) -> List[Tuple[float, float]]:
        """Get the ditch points from left (riverside) to right (landside), this will return
        the ditch embankement side, ditch embankement side bottom, land side bottom, land side
        or empty list if there are not ditch points

        Returns:
            List[Tuple[float, float]]: List of points or empty list if no ditch is found
        """

        p1 = self.get_characteristic_point(CharacteristicPointEnum.DITCH_EMBANKEMENT_SIDE)
        p2 = self.get_characteristic_point(
            CharacteristicPointEnum.DITCH_BOTTOM_EMBANKEMENT_SIDE
        )
        p3 = self.get_characteristic_point(CharacteristicPointEnum.DITCH_BOTTOM_LAND_SIDE)
        p4 = self.get_characteristic_point(CharacteristicPointEnum.DITCH_LAND_SIDE)

        if p1 and p2 and p3 and p4:
            return [
                (p1.x, self.z_at(p1.x)),
                (p2.x, self.z_at(p2.x)),
                (p3.x, self.z_at(p3.x)),
                (p4.x, self.z_at(p4.x)),
            ]
        else:
            return []

    @property
    def waternets(self) -> List[Waternet]:
        return self.datastructure.waternets

    @property
    def output(self) -> List[DStabilityResult]:
        def _get_result_or_none(scenario_index, calculation_index) -> DStabilityResult:
            if self.has_result(
                scenario_index=int(scenario_index),
                calculation_index=int(calculation_index),
            ):
                return self.get_result(
                    scenario_index=int(scenario_index),
                    calculation_index=int(calculation_index),
                )
            else:
                return None

        all_results = []

        for scenario_index, scenario in enumerate(self.datastructure.scenarios):
            for calculation_index, _ in enumerate(scenario.Calculations):
                all_results.append(
                    _get_result_or_none(
                        scenario_index=scenario_index, calculation_index=calculation_index
                    )
                )

        return all_results

    @property
    def layer_soil_dict(self) -> Dict:
        """Get the soils as a dictionary of the layer id

        Returns:
            Dict: A dictionary containing the layer id's as key and the PersistibleSoil as value
        """
        result = {}
        for layer in self._get_geometry(self.current_scenario, self.current_stage).Layers:
            for soillayer in self._get_soil_layers(
                self.current_scenario, self.current_stage
            ).SoilLayers:
                if layer.Id == soillayer.LayerId:
                    for soil in self.soils.Soils:
                        if soil.Id == soillayer.SoilId:
                            result[layer.Id] = soil
        return result

    @property
    def phreatic_line(self) -> Optional[PersistableHeadLine]:
        wnet = self._get_waternet(self.current_scenario, self.current_stage)
        phreatic_headline_id = wnet.PhreaticLineId

        if phreatic_headline_id is None:
            return None

        for headline in wnet.HeadLines:
            if headline.Id == phreatic_headline_id:
                return headline

    def _get_next_id(self) -> int:
        self.current_id += 1
        return self.current_id

    def parse(self, *args, **kwargs):
        try:
            super().parse(*args, **kwargs)
        except ValueError as e:
            if e.args[0] == "Can't listdir a file":
                executable = meta.dstability_migration_console_path
                if not executable.exists():
                    logger.error(
                        f"The path to the dstability migration console (geolib.env) is not set or invalid`{executable}`, cannot auto convert this file"
                    )
                    raise CalculationError(
                        -1,
                        f"DStability Migration Console executable not set or not found at {executable}.",
                    )
                try:
                    subprocess.run([executable, self.filename, self.filename])
                    self.parse(self.filename)
                except Exception as e:
                    logger.error(
                        f"Error running the migration console on this file; '{e}'"
                    )
                    raise CalculationError(f"Cannot open stix file, got error '{e}'")

        self.current_id = self.datastructure.get_unique_id()

    def layer_at(self, x: float, z: float) -> Optional[PersistableLayer]:
        """Get the layer at the given x, z coordinate

        Args:
            x (float): The x coordinate
            z (float): The z coordinate

        Returns:
            Optional[PersistableLayer]: The layer of None if no layer is found
        """
        geometry = self._get_geometry(self.current_scenario, self.current_stage)
        return geometry.layer_at(x, z)

    def z_at(
        self, x: float, highest_only: bool = True
    ) -> Optional[Union[float, List[float]]]:
        """Get a list of z coordinates from intersections with the soillayers on coordinate x

        Args:
            x (_type_): The x coordinate
            highest_only (bool): Only return the topmost point. Defaults to True

        Returns:
            List[float]: A list of intersections sorted from high to low or only the highest point if highest_only is True
        """
        intersections = self.layer_intersections_at(x)

        if len(intersections) > 0:
            if highest_only:
                return intersections[0][0]
            else:
                return sorted(
                    [i[0] for i in intersections] + [intersections[-1][1]], reverse=True
                )
        else:
            return None

    def phreatic_level_at(self, x: float) -> Optional[float]:
        phreatic_line = self.phreatic_line
        if phreatic_line is None:
            return None

        phreatic_line_points = [(p.X, p.Z) for p in phreatic_line.Points]
        intersections = polyline_polyline_intersections(
            [(x, self.zmax + 0.01), (x, self.zmin - 0.01)], phreatic_line_points
        )

        if len(intersections) == 0:
            return None

        return intersections[0][1]

    def stresses_at(
        self, x: float, include_loads: bool = False
    ) -> List[Tuple[float, float, float, float]]:
        result = []
        if include_loads:
            raise NotImplementedError(
                "Including loads in the stresses calculation is not added yet"
            )
        layers = self.layer_intersections_at(x)

        if len(layers) == 0:
            return result

        phreatic_level = self.phreatic_level_at(x)

        if phreatic_level is None:
            phreatic_level = layers[-1][1] - 0.01

        stot, u = 0.0, 0.0
        if layers[0][0] < phreatic_level:
            result.append((phreatic_level, 0.0, 0.0, 0.0))
            u += (phreatic_level - layers[0][0]) * UNIT_WEIGHT_WATER
            stot = u
            result.append((layers[0][0], stot, u, 0.0))
        else:
            result.append((layers[0][0], stot, u, 0.0))

        for layer in layers:
            if layer[0] <= phreatic_level:
                stot += layer[2].VolumetricWeightBelowPhreaticLevel * (
                    layer[0] - layer[1]
                )
                u = max((phreatic_level - layer[1]) * UNIT_WEIGHT_WATER, 0.0)
                result.append((layer[1], stot, u, max(stot - u, 0)))
            elif layer[1] >= phreatic_level:
                stot += layer[2].VolumetricWeightAbovePhreaticLevel * (
                    layer[0] - layer[1]
                )
                u = max((phreatic_level - layer[1]) * UNIT_WEIGHT_WATER, 0.0)
                result.append((layer[1], stot, u, max(stot - u, 0)))
            else:
                stot += layer[2].VolumetricWeightAbovePhreaticLevel * (
                    layer[0] - phreatic_level
                )
                result.append((layer[1], stot, 0.0, max(stot - u, 0)))
                stot += layer[2].VolumetricWeightAbovePhreaticLevel * (
                    phreatic_level - layer[1]
                )
                u = max((phreatic_level - layer[1]) * UNIT_WEIGHT_WATER, 0.0)
                result.append((layer[1], stot, u, max(stot - u, 0)))

        return result

    def layer_by_id(self, layer_id: str) -> Optional[PersistableLayer]:
        geometry = self._get_geometry(self.current_scenario, self.current_stage)
        for layer in geometry.Layers:
            if layer.Id == layer_id:
                return layer
        return None

    def layer_by_label(self, layer_label: str) -> Optional[PersistableLayer]:
        geometry = self._get_geometry(self.current_scenario, self.current_stage)
        for layer in geometry.Layers:
            if layer.Label == layer_label:
                return layer
        return None

    def get_characteristic_point(
        self, characteristic_point_type: CharacteristicPointEnum
    ) -> Optional[Point]:
        """Get the point value for the given characteristic point type

        Args:
            characteristic_point_type (CharacteristicPointEnum): Type of characteristic point

        Returns:
            Optional[Point]: The point or None if not found
        """

        def convert_wncs_point(x: Union[float, str]) -> Optional[Point]:
            if x != "NaN":
                x = float(x)
                return x
            else:
                return None

        wncs = self._get_waternetcreator_settings(
            self.current_scenario, self.current_stage
        )
        if wncs is None:
            return None

        x = None

        if characteristic_point_type == CharacteristicPointEnum.NONE:
            return None
        elif (
            characteristic_point_type
            == CharacteristicPointEnum.EMBANKEMENT_TOE_WATER_SIDE
        ):
            x = convert_wncs_point(wncs.EmbankmentCharacteristics.EmbankmentToeWaterSide)
        elif (
            characteristic_point_type
            == CharacteristicPointEnum.EMBANKEMENT_TOP_WATER_SIDE
        ):
            x = convert_wncs_point(wncs.EmbankmentCharacteristics.EmbankmentTopWaterSide)
        elif (
            characteristic_point_type == CharacteristicPointEnum.EMBANKEMENT_TOP_LAND_SIDE
        ):
            x = convert_wncs_point(wncs.EmbankmentCharacteristics.EmbankmentTopLandSide)
        elif characteristic_point_type == CharacteristicPointEnum.SHOULDER_BASE_LAND_SIDE:
            x = convert_wncs_point(wncs.EmbankmentCharacteristics.ShoulderBaseLandSide)
        elif (
            characteristic_point_type == CharacteristicPointEnum.EMBANKEMENT_TOE_LAND_SIDE
        ):
            x = convert_wncs_point(wncs.EmbankmentCharacteristics.EmbankmentToeLandSide)

        elif characteristic_point_type == CharacteristicPointEnum.DITCH_EMBANKEMENT_SIDE:
            x = convert_wncs_point(wncs.DitchCharacteristics.DitchEmbankmentSide)
        elif (
            characteristic_point_type
            == CharacteristicPointEnum.DITCH_BOTTOM_EMBANKEMENT_SIDE
        ):
            x = convert_wncs_point(wncs.DitchCharacteristics.DitchBottomEmbankmentSide)
        elif characteristic_point_type == CharacteristicPointEnum.DITCH_BOTTOM_LAND_SIDE:
            x = convert_wncs_point(wncs.DitchCharacteristics.DitchBottomLandSide)
        elif characteristic_point_type == CharacteristicPointEnum.DITCH_LAND_SIDE:
            x = convert_wncs_point(wncs.DitchCharacteristics.DitchLandSide)
        else:
            raise NotImplementedError(
                f"No code to deal with point type '{characteristic_point_type}' yet!"
            )

        if isnan(x):
            return None
        else:
            return Point(x=x, z=self.z_at(x))

    def generate_waternet(
        self,
        river_level_mhw: float,
        river_level_ghw: float,
        polder_level: float,
        B_offset: Optional[float] = None,
        C_offset: Optional[float] = None,
        E_offset: Optional[float] = None,
        D_offset: Optional[float] = None,
        surface_offset: float = 0.01,
        x_embankment_toe_land_side: Optional[
            float
        ] = None,  # if None we try to find it using the waternetcreator settings
        x_embankment_top_land_side: Optional[
            float
        ] = None,  # if None we try to find it using the waternetcreator settings
        x_shoulder_base_land_side: Optional[
            float
        ] = None,  # if None we try to find it using the waternetcreator settings
        x_embankment_toe_water_side: Optional[
            float
        ] = None,  # if None we try to find it using the waternetcreator settings
        material_layout: Optional[EmbankmentSoilScenarioEnum] = None,
        phreatic_level_embankment_top_waterside: Optional[float] = None,
        phreatic_level_embankment_top_landside: Optional[float] = None,
        aquifer_label: Optional[str] = None,  # it is possible to use the label or the id
        aquifer_id: Optional[str] = (
            None  # NOTE if the id is set, this will be used BEFORE the label
        ),
        aquifer_inside_aquitard_label: Optional[str] = (
            None  # it is possible to use the label or the id
        ),
        aquifer_inside_aquitard_id: Optional[str] = (
            None  # NOTE if the id is set, this will be used BEFORE the label
        ),
        intrusion_length: Optional[float] = 1.0,  # default 1.0 or 3.0 for tidal zones
        hydraulic_head_pl2_inward: Optional[float] = None,
        hydraulic_head_pl2_outward: Optional[float] = None,
        inward_leakage_length_pl3: Optional[float] = None,
        outward_leakage_length_pl3: Optional[float] = None,
        inward_leakage_length_pl4: Optional[float] = None,
        outward_leakage_length_pl4: Optional[float] = None,
        adjust_for_uplift: Optional[bool] = None,
    ):
        def f_phi2(x, phi2_in, phi2_out, x_left, x_right) -> float:
            return phi2_out + (phi2_in - phi2_out) / (x_right - x_left) * (x - x_left)

        def f_phi34(mhw, ghw, gamma_pl_out, gamma_pl_in, phi2) -> float:
            return phi2 + (mhw - ghw) / (1 + gamma_pl_out / gamma_pl_in)

        def f_phi3_x(phi3_crest_out, phi2_crest_out, dX, lambda_pl3_in, phi2_x) -> float:
            return (phi3_crest_out - phi2_crest_out) * exp(-dX / lambda_pl3_in) + phi2_x

        def f_phi4_x(phi3_crest_out, phi2_crest_out, dX, lambda_pl4_in, phi2_x) -> float:
            return (phi3_crest_out - phi2_crest_out) * exp(-dX / lambda_pl4_in) + phi2_x

        wncs = self._get_waternetcreator_settings(
            self.current_scenario, self.current_stage
        )
        if x_embankment_toe_land_side is None:
            pt_embankment_toe_land_side = self.get_characteristic_point(
                CharacteristicPointEnum.EMBANKEMENT_TOE_LAND_SIDE
            )
            if pt_embankment_toe_land_side is None:
                raise CalculationError(
                    f"Cannot generate the phreatic line because the x coordinate for the embankment toe land side is not given."
                )
        else:
            pt_embankment_toe_land_side = Point(
                x=x_embankment_toe_land_side, z=self.z_at(x_embankment_toe_land_side)
            )

        if x_embankment_top_land_side is None:
            pt_embankment_top_land_side = self.get_characteristic_point(
                CharacteristicPointEnum.EMBANKEMENT_TOP_LAND_SIDE
            )
            if pt_embankment_top_land_side is None:
                raise CalculationError(
                    f"Cannot generate the phreatic line because the x coordinate for the embankment top land side is not given."
                )

        if x_shoulder_base_land_side is None:
            pt_shoulder_base_land_side = self.get_characteristic_point(
                CharacteristicPointEnum.SHOULDER_BASE_LAND_SIDE
            )
        else:
            pt_shoulder_base_land_side = None

        # get setting from the waternet creator settings if they are None
        if B_offset is None:
            B_offset = wncs.OffsetEmbankmentTopWaterSide
            if isnan(B_offset):
                B_offset = None
        if C_offset is None:
            C_offset = wncs.OffsetEmbankmentTopLandSide
            if isnan(C_offset):
                C_offset = None
        if D_offset is None:
            D_offset = wncs.OffsetShoulderBaseLandSide
            if isnan(D_offset):
                D_offset = None
        if E_offset is None:
            E_offset = wncs.OffsetEmbankmentToeLandSide
            if isnan(E_offset):
                E_offset = None
        if material_layout is None:
            material_layout = wncs.EmbankmentSoilScenario
        if phreatic_level_embankment_top_waterside is None:
            phreatic_level_embankment_top_waterside = (
                wncs.InitialLevelEmbankmentTopWaterSide
            )
        if phreatic_level_embankment_top_landside is None:
            phreatic_level_embankment_top_landside = (
                wncs.InitialLevelEmbankmentTopLandSide
            )
        if aquifer_label is None and aquifer_id is None:
            aquifer_id = wncs.AquiferLayerId
        if aquifer_inside_aquitard_label is None and aquifer_inside_aquitard_id is None:
            aquifer_inside_aquitard_id = wncs.AquiferInsideAquitardLayerId
        if intrusion_length is None:
            intrusion_length = wncs.IntrusionLength
        if hydraulic_head_pl2_inward is None:
            hydraulic_head_pl2_inward = wncs.AquitardHeadWaterSide
        if hydraulic_head_pl2_outward is None:
            hydraulic_head_pl2_outward = wncs.AquitardHeadLandSide
        if inward_leakage_length_pl3 is None:
            inward_leakage_length_pl3 = wncs.PleistoceneLeakageLengthInwards
        if outward_leakage_length_pl3 is None:
            outward_leakage_length_pl3 = wncs.PleistoceneLeakageLengthOutwards
        if inward_leakage_length_pl4 is None:
            inward_leakage_length_pl4 = (
                wncs.AquiferLayerInsideAquitardLeakageLengthInwards
            )
        if outward_leakage_length_pl4 is None:
            outward_leakage_length_pl4 = (
                wncs.AquiferLayerInsideAquitardLeakageLengthOutwards
            )
        if adjust_for_uplift is None:
            adjust_for_uplift = wncs.AdjustForUplift

        # if we have an aquifer, get the layer and check the input
        aquifer_layer = None
        if aquifer_id is not None or aquifer_label is not None:
            # get the layer
            if aquifer_id is not None:
                aquifer_layer = self.layer_by_id(aquifer_id)
            elif aquifer_label is not None:
                aquifer_layer = self.layer_by_label(aquifer_label)

            # did we manage to get the layer?
            if aquifer_layer is None:
                raise WaternetCreatorError(
                    "Could not get the aquifer layer by the given name or label"
                )
            # and if we have a layer we also need the next parameters
            if inward_leakage_length_pl3 is None or outward_leakage_length_pl3 is None:
                raise WaternetCreatorError(
                    "PL3 is set but the inward and/or outward leakage lengths are missing."
                )

        # if we have an aquifer, get the layer and check the input
        aquifer_inside_aquitard_layer = None
        if (
            aquifer_inside_aquitard_id is not None
            or aquifer_inside_aquitard_label is not None
        ):
            # get the layer
            if aquifer_inside_aquitard_id is not None:
                aquifer_inside_aquitard_layer = self.layer_by_id(
                    aquifer_inside_aquitard_id
                )
            elif aquifer_label is not None:
                aquifer_inside_aquitard_layer = self.layer_by_label(
                    aquifer_inside_aquitard_label
                )

            # did we manage to get the layer?
            if aquifer_inside_aquitard_layer is None:
                raise WaternetCreatorError(
                    "Could not get the aquifer inside aquitard layer by the given name or label"
                )
            # and if we have a layer we also need the next parameters
            if inward_leakage_length_pl4 is None or outward_leakage_length_pl4 is None:
                raise WaternetCreatorError(
                    f"PL4 is set but the inward and/or outward leakage lengths are missing."
                )

        h = river_level_mhw - self.z_at(pt_embankment_toe_land_side.x)

        # point A - (ALL) - Intersection of the river water level with the outer slope
        intersections = polyline_polyline_intersections(
            [(self.xmin, river_level_mhw), (self.xmax, river_level_mhw)], self.surface
        )

        if len(intersections) == 0:
            raise WaternetCreatorError(
                f"No intersection with the surface and the given river level ({self.river_level_mhw}) found."
            )

        Ax, Az = intersections[0]

        # Point E is needed for interpolation so we calculate this first
        # Point E1 (CLAY DIKE) Surface level at dike toe minus offset, with default offset 0 m
        Ex = pt_embankment_toe_land_side.x
        Ez1 = self.z_at(Ex)
        if E_offset is not None:
            # user defined offset (if no user defined offset the the default offset equals zero)
            Ez1 -= E_offset

        # Point E2 (SAND ON CLAY) Surface level at dike toe minus offset, with default offset −0.25 × (river level - polder level).
        Ez2 = self.z_at(Ex)
        if E_offset is None:
            Ez2 += 0.25 * h
        else:
            Ez2 += E_offset

        # Point E3 (SAND ON CLAY) = E2 (SAND ON SAND)
        Ez3 = Ez2

        # Point E must be equal to or above polder level
        Ez1 = max(polder_level, Ez1)
        Ez2 = max(polder_level, Ez2)
        Ez3 = max(polder_level, Ez3)

        # Point B1 (CLAY DIKE) River water level minus offset, with default offset 1 m, limited by minimum value ZB;initial, see section 3.3.1.2.
        # TODO
        # There seems to be an inconsitency in DStability
        # If you fill in 0.0 for the values under Phreatic level in embankment at points
        # Then the z values will be calculated but if you fill in another value
        # these will be used as the z values
        # in other words, it is not possible to fill in 0.0 as the actual waterlevel
        # Unfortunately we need to also make use of this method
        Bx1 = Ax + 1.0
        if (
            phreatic_level_embankment_top_waterside is not None
            and phreatic_level_embankment_top_waterside != 0.0
        ):
            # user defined pl
            Bz1 = phreatic_level_embankment_top_waterside
        elif B_offset is not None:
            # user defined offset
            Bz1 = river_level_mhw - B_offset
        else:  # default offset
            Bz1 = river_level_mhw - 1.0

        # Point B2 (SAND ON CLAY) River water level minus offset, with default offset 0.5 × (river level - dike toe polder level), limited by minimum value ZB;initial, see section 3.3.1.2.
        Bx2 = Ax + 0.001
        if (
            phreatic_level_embankment_top_waterside is not None
            and phreatic_level_embankment_top_waterside != 0.0
        ):
            # user defined pl
            Bz2 = phreatic_level_embankment_top_waterside
        elif B_offset is not None:
            # user defined offset
            Bz2 = river_level_mhw - B_offset
        else:
            # default offset
            Bz2 = river_level_mhw - 0.5 * h

        # Point B3 (SAND ON SAND) Linear interpolation between point A and point E, limited by minimum value ZB;initial, see section 3.3.1.2.
        Bx3 = Ax + 0.001
        if (
            phreatic_level_embankment_top_waterside is not None
            and phreatic_level_embankment_top_waterside != 0.0
        ):
            # user defined pl
            Bz3 = phreatic_level_embankment_top_waterside
        else:
            # lineair interpolation
            Bz3 = Az + (Bx3 - Ax) / (Ex - Ax) * (Ez3 - Az)

        # Point C1 (CLAY DIKE) River water level minus offset, with default offset 1.5 m, limited by minimum value ZC;initial, see section 3.3.1.2.
        # TODO > Same inconsistency as point B, only solvable if DStab is fixed
        Cx = pt_embankment_top_land_side.x
        if (
            phreatic_level_embankment_top_landside is not None
            and phreatic_level_embankment_top_landside != 0.0
        ):
            Cz1 = phreatic_level_embankment_top_landside
        elif C_offset is not None:
            Cz1 = river_level_mhw - C_offset
        else:
            Cz1 = river_level_mhw - 1.5

        # Point C2 (SAND ON CLAY) Linear interpolation between point B and point E, limited by minimum value ZC;initial, see section 3.3.1.2.
        if (
            phreatic_level_embankment_top_landside is not None
            and phreatic_level_embankment_top_landside != 0.0
        ):
            Cz2 = phreatic_level_embankment_top_landside
        else:
            Cz2 = Bz2 + (Cx - Bx2) / (Ex - Bx2) * (Ez2 - Bz2)

        # Point C3 (SAND ON SAND) Linear interpolation between point A and point E, limited by minimum value ZC;initial, see section 3.3.1.2.
        if (
            phreatic_level_embankment_top_landside is not None
            and phreatic_level_embankment_top_landside != 0.0
        ):
            Cz3 = phreatic_level_embankment_top_landside
        else:
            Cz3 = Az + (Cx - Ax) / (Ex - Ax) * (Ez3 - Az)

        if pt_shoulder_base_land_side is not None:
            Dx = pt_shoulder_base_land_side.x

            # Point D1 (CLAY DIKE) Linear interpolation between point C and point E, unless the user defines an offset Doffset;user with respect to the surface level.
            if D_offset is not None:
                Dz1 = self.z_at(Dx) - D_offset
            else:
                Dz1 = Cz1 + (Dx - Cx) / (Ex - Cx) * (Ez1 - Cz1)

            # Point D2 (SAND ON CLAY) Linear interpolation between point B and point E, unless the user defines an offset Doffset;user with respect to the surface level.
            if D_offset is not None:
                Dz2 = self.z_at(Dx) - D_offset
            else:
                Dz2 = Bz2 + (Dx - Bx2) / (Ex - Bx2) * (Ez2 - Bz2)

            # Point D3 (SAND ON SAND) Linear interpolation between point A and point E, unless the user defines an offset Doffset;user with respect to the surface level
            if D_offset is not None:
                Dz3 = self.z_at(Dx) - D_offset
            else:
                Dz3 = Az + (Dx - Ax) / (Ex - Ax) * (Ez3 - Az)
        else:  # add D as lin interpolated point between C and E
            Dx = (Ex + Cx) / 2.0
            Dz1 = (Ez1 + Cz1) / 2.0
            Dz2 = (Ez2 + Cz2) / 2.0
            Dz3 = (Ez3 + Cz3) / 2.0

        # Point D must be equal to or above polder level
        Dz1 = max(polder_level, Dz1)
        Dz2 = max(polder_level, Dz2)
        Dz3 = max(polder_level, Dz3)

        # Point D must be equal to or below point C
        Dz1 = min(Cz1, Dz1)
        Dz2 = min(Cz2, Dz2)
        Dz3 = min(Cz3, Dz3)

        # Point E must be equal to or below point D
        # TODO > what if we adjust this value but E is already used for interpolation
        Ez1 = min(Dz1, Ez1)
        Ez2 = min(Dz2, Ez2)
        Ez3 = min(Dz3, Ez3)

        # Point F Intersection point polder level with ditch (is determined automatically)
        Fz = polder_level
        if len(self.ditch_points) > 0:  # with ditch find intersection
            intersections = polyline_polyline_intersections(
                [(self.xmin, polder_level), (self.xmax, polder_level)], self.ditch_points
            )
            if intersections is not None and len(intersections) > 0:
                Fx1, _ = intersections[0]
                Fx2 = Fx1
                Fx3 = Fx1
        else:
            # If no ditch, lin extrapolation to polder level from C to E
            Fx1 = Ex + (Ez1 - Fz) * (Ex - Cx) / (Ez1 - Cz1)
            Fx2 = Ex + (Ez2 - Fz) * (Ex - Cx) / (Ez2 - Cz2)
            Fx3 = Ex + (Ez3 - Fz) * (Ex - Cx) / (Ez3 - Cz3)

        # TODO is it possible that wncs.EmbankmentSoilScenario can be None?
        if (
            material_layout == EmbankmentSoilScenarioEnum["CLAY_EMBANKMENT_ON_CLAY"]
            or material_layout == EmbankmentSoilScenarioEnum["CLAY_EMBANKMENT_ON_SAND"]
        ):
            abcdef = [[Ax, Az], [Bx1, Bz1], [Cx, Cz1], [Dx, Dz1], [Ex, Ez1], [Fx1, Fz]]
        elif material_layout == EmbankmentSoilScenarioEnum["SAND_EMBANKMENT_ON_CLAY"]:
            abcdef = [[Ax, Az], [Bx2, Bz2], [Cx, Cz2], [Dx, Dz2], [Ex, Ez2], [Fx2, Fz]]
        elif material_layout == EmbankmentSoilScenarioEnum["SAND_EMBANKMENT_ON_SAND"]:
            abcdef = [[Ax, Az], [Bx3, Bz3], [Cx, Cz3], [Dx, Dz3], [Ex, Ez3], [Fx3, Fz]]
        else:
            raise ValueError(f"Unknown EmbankmentSoilScenarioEnum '{material_layout}'")

        # Make sure the phreatic line does not exceed the surface
        # Between A and F
        # 1. get all surface points
        surface_points = [
            p for p in self.surface if p[0] > abcdef[0][0] and p[0] < abcdef[-1][0]
        ]
        # 2. get all intersections between surface and pl line
        intersections = [
            p
            for p in polyline_polyline_intersections(abcdef, self.surface)
            if p[0] > Ax and p[0] < Ex
        ]
        # 3. merge x coords
        check_points = sorted(
            list(set([p[0] for p in surface_points + intersections + abcdef[1:-1]]))
        )

        # create the final points, start with the leftmost point
        final_points = [[self.xmin, river_level_mhw], abcdef[0]]
        # now add the points
        for x in check_points:
            for i in range(1, len(abcdef)):
                x1, z1 = abcdef[i - 1]
                x2, z2 = abcdef[i]
                if x1 <= x and x <= x2:
                    z_pl = z1 + (x - x1) / (x2 - x1) * (z2 - z1)
                    z_surface = self.z_at(x)

                    if z_pl > z_surface - surface_offset:
                        z_pl = z_surface - surface_offset

                    if z_pl > final_points[-1][1]:
                        z_pl = final_points[-1][1]

                    final_points.append([x, z_pl])
                    break

        # add F and the rightmost point
        final_points += [abcdef[-1], [self.xmax, polder_level]]

        # clear current headlines and referencelines
        wnet = self._get_waternet(self.current_scenario, self.current_stage)
        wnet.HeadLines.clear()
        wnet.ReferenceLines.clear()

        # Add phreatic line
        pl_id = self.add_head_line(
            [Point(x=p[0], z=p[1]) for p in final_points],
            "Stijghoogtelijn (PL 1)",
            is_phreatic_line=True,
            scenario_index=self.current_scenario,
            stage_index=self.current_stage,
        )

        # Add the referenceline for the phreatic zone top
        self.add_reference_line(
            points=[Point(x=p[0], z=p[1]) for p in self.surface],
            top_head_line_id=pl_id,
            bottom_headline_id=pl_id,
            scenario_index=self.current_scenario,
            stage_index=self.current_stage,
            label="Freatische zone bovenkant",
        )

        # Add the referenceline for the phreatic zone bottom 1 (bottom of the top layer)
        geometry = self._get_geometry(self.current_scenario, self.current_stage)
        toplayer_points = [(p.X, p.Z) for p in geometry.top_layer().Points]
        bottom_line_pl1 = bottom_of_polygon(toplayer_points)
        self.add_reference_line(
            points=[Point(x=p[0], z=p[1]) for p in bottom_line_pl1],
            top_head_line_id=pl_id,
            bottom_headline_id=pl_id,
            scenario_index=self.current_scenario,
            stage_index=self.current_stage,
            label="Freatische zone onderkant (1)",
        )

        # For scenario “Sand dike on sand” (2B), only PL1 (Phreatic line) is created
        if material_layout == EmbankmentSoilScenarioEnum["SAND_EMBANKMENT_ON_SAND"]:
            return

        # if we have no aquifer then we have no PL2, PL3 or PL4
        if aquifer_label is None and aquifer_id is None:
            return

        aquifer_points = top_of_polygon(
            [[float(p.X), float(p.Z)] for p in aquifer_layer.Points]
        )
        i = 1

        #######
        # PL2 #
        #######
        # if some parameters are not set, get them from the waternet creator settings

        # if not set use the defaults
        if intrusion_length is not None:
            if hydraulic_head_pl2_inward is None:
                hydraulic_head_pl2_inward = river_level_ghw
            else:
                hydraulic_head_pl2_inward = min(
                    hydraulic_head_pl2_inward, river_level_ghw
                )
            if hydraulic_head_pl2_outward is None:
                hydraulic_head_pl2_outward = river_level_ghw
            else:
                hydraulic_head_pl2_outward = min(
                    hydraulic_head_pl2_outward, river_level_ghw
                )

            pl2points = [
                [self.xmin, hydraulic_head_pl2_inward],
                [self.xmax, hydraulic_head_pl2_outward],
            ]

            # add the headline
            pl2_id = self.add_head_line(
                points=[Point(x=p[0], z=p[1]) for p in pl2points],
                label="Stijghoogtelijn 2 (PL2)",
                scenario_index=self.current_scenario,
                stage_index=self.current_stage,
            )

            # add the penetration_layer_thickness
            aquifer_points_with_penetration_layer = [
                [p[0], p[1] + intrusion_length] for p in aquifer_points
            ]

            # add the referenceline
            self.add_reference_line(
                points=[
                    Point(x=p[0], z=p[1]) for p in aquifer_points_with_penetration_layer
                ],
                bottom_headline_id=pl2_id,
                top_head_line_id=pl2_id,
                label="Indringingszone onderste aquifer",
                scenario_index=self.current_scenario,
                stage_index=self.current_stage,
            )

        #######
        # PL3 #
        #######
        if x_embankment_toe_water_side is None:
            pt_embankment_toe_water_side = self.get_characteristic_point(
                CharacteristicPointEnum.EMBANKEMENT_TOE_WATER_SIDE
            )
            if pt_embankment_top_land_side is None:
                raise CalculationError(
                    f"Cannot generate PL3 because the x coordinate for the embankment toe water side is not given."
                )

        A1B = [self.xmin, river_level_mhw]
        B1B = [pt_embankment_toe_water_side.x, river_level_mhw]

        # SCENARIO 1B - Clay on sand
        if material_layout == EmbankmentSoilScenarioEnum["CLAY_EMBANKMENT_ON_SAND"]:
            D1B = (Ex, self.z_at(Ex))
            G1B = (self.xmax, D1B[1])

            pl3_id = self.add_head_line(
                points=[Point(x=p[0], z=p[1]) for p in [A1B, B1B, D1B, G1B]],
                label="Stijghoogtelijn 3 (PL3)",
                scenario_index=self.current_scenario,
                stage_index=self.current_stage,
            )

            self.add_reference_line(
                points=[Point(x=p[0], z=p[1]) for p in aquifer_points],
                bottom_headline_id=pl3_id,
                top_head_line_id=pl3_id,
                label="Waternetlijn onderste aquifer",
                scenario_index=self.current_scenario,
                stage_index=self.current_stage,
            )
        else:  # SCENARIO 1A and 2A - sand on clay / clay on clay
            x_embankment_top_water_side = pt_embankment_top_land_side.x
            phi2_embankment_top_waterside = f_phi2(
                x_embankment_top_water_side,
                hydraulic_head_pl2_inward,
                hydraulic_head_pl2_outward,
                self.xmin,
                self.xmax,
            )

            C1A_PL3 = [
                x_embankment_top_water_side,
                f_phi34(
                    river_level_mhw,
                    river_level_ghw,
                    outward_leakage_length_pl3,
                    inward_leakage_length_pl3,
                    phi2_embankment_top_waterside,
                ),
            ]
            if aquifer_inside_aquitard_id is not None:
                C1A_PL4 = [
                    x_embankment_top_water_side,
                    f_phi34(
                        river_level_mhw,
                        river_level_ghw,
                        outward_leakage_length_pl4,
                        inward_leakage_length_pl4,
                        phi2_embankment_top_waterside,
                    ),
                ]

            # NOTE phi3_crest_out = C1A_PL3[1]
            #      phi4_crest_out = C1A_PL4[1]
            if not adjust_for_uplift:
                x_embankment_toe_land_side = pt_embankment_toe_land_side.x
                phi2_crest_out = f_phi2(
                    x_embankment_top_water_side,
                    hydraulic_head_pl2_inward,
                    hydraulic_head_pl2_outward,
                    self.xmin,
                    self.xmax,
                )
                phi_2_embankment_toe_land_side = f_phi2(
                    x_embankment_toe_land_side,
                    hydraulic_head_pl2_inward,
                    hydraulic_head_pl2_outward,
                    self.xmin,
                    self.xmax,
                )
                dx = x_embankment_toe_land_side - x_embankment_top_water_side
                z_d1a = phi_2_embankment_toe_land_side + (
                    C1A_PL3[1] - phi2_crest_out
                ) * exp(-dx / inward_leakage_length_pl3)
                D1A = [x_embankment_toe_land_side, z_d1a]

                if aquifer_inside_aquitard_layer is not None:
                    z_d2a = phi_2_embankment_toe_land_side + (
                        C1A_PL3[1] - phi2_crest_out
                    ) * exp(-dx / inward_leakage_length_pl4)
                    D2A = [x_embankment_toe_land_side, z_d2a]

                dx = self.xmax - x_embankment_top_water_side
                z_g1a = phi_2_embankment_toe_land_side + (
                    C1A_PL3[1] - phi2_crest_out
                ) * exp(-dx / inward_leakage_length_pl3)
                G1A = [self.xmax, z_g1a]

                if aquifer_inside_aquitard_layer is not None:
                    z_g2a = phi_2_embankment_toe_land_side + (
                        C1A_PL3[1] - phi2_crest_out
                    ) * exp(-dx / inward_leakage_length_pl4)
                    G2A = [self.xmax, z_g2a]

                pl3_id = self.add_head_line(
                    points=[Point(x=p[0], z=p[1]) for p in [A1B, B1B, C1A_PL3, D1A, G1A]],
                    label="Stijghoogtelijn 3 (PL3)",
                    scenario_index=self.current_scenario,
                    stage_index=self.current_stage,
                )

                self.add_reference_line(
                    points=[Point(x=p[0], z=p[1]) for p in aquifer_points],
                    bottom_headline_id=pl3_id,
                    top_head_line_id=pl3_id,
                    label="Waternetlijn onderste aquifer",
                    scenario_index=self.current_scenario,
                    stage_index=self.current_stage,
                )
                if aquifer_inside_aquitard_layer is not None:
                    pl4_id = self.add_head_line(
                        points=[
                            Point(x=p[0], z=p[1]) for p in [A1B, B1B, C1A_PL4, D2A, G2A]
                        ],
                        label="Stijghoogtelijn 4 (PL4)",
                        scenario_index=self.current_scenario,
                        stage_index=self.current_stage,
                    )
                    # add referenceline but where...

            else:
                raise WaternetCreatorError(
                    "Scenario with correction for uplift not yet implemented!"
                )

    def has_result(
        self,
        scenario_index: Optional[int] = None,
        calculation_index: Optional[int] = None,
    ) -> bool:
        """
        Returns whether a calculation has a result.

        Args:
            scenario_index (Optional[int]): Index of a scenario, if None the current scenario is used.
            calculation_index (Optional[int]): Index of a calculation, if None the current calculation is used.

        Returns:
            bool: Value indicating whether the calculation has a result.
        """
        if calculation_index is None:
            calculation_index = self.current_calculation
        if scenario_index is None:
            scenario_index = self.current_scenario

        return self.datastructure.has_result(scenario_index, calculation_index)

    def get_result(
        self,
        scenario_index: Optional[int] = None,
        calculation_index: Optional[int] = None,
    ) -> DStabilityResult:
        """
        Returns the results of a calculation. Calculation results are based on analysis type and calculation type.

        Args:
            scenario_index (Optional[int]): Index of a scenario, if None is supplied the result of the current scenario is returned.
            calculation_index (Optional[int]): Index of a calculation, if None is supplied the result of the current calculation is returned.

        Returns:
            DStabilityResult: The analysis results of the stage.

        Raises:
            ValueError: No results or calculationsettings available
        """
        if calculation_index is None:
            calculation_index = self.current_calculation
        if scenario_index is None:
            scenario_index = self.current_scenario

        result = self._get_result_substructure(scenario_index, calculation_index)
        return result

    def _get_result_substructure(
        self, scenario_index: Optional[int], calculation_index: Optional[int]
    ) -> DStabilityResult:
        scenario_index = self.get_scenario_index(scenario_index)
        calculation_index = self.get_calculation_index(calculation_index)

        if self.datastructure.has_result(scenario_index, calculation_index):
            result_id = (
                self.datastructure.scenarios[scenario_index]
                .Calculations[calculation_index]
                .ResultId
            )
            calculation_settings = self._get_calculation_settings(
                scenario_index, calculation_index
            )
            analysis_type = calculation_settings.AnalysisType
            calculation_type = calculation_settings.CalculationType

            results = self.datastructure.get_result_substructure(
                analysis_type, calculation_type
            )

            for result in results:
                if result.Id == result_id:
                    return result

        raise ValueError(f"No result found for result id {calculation_index}")

    def _get_calculation_settings(
        self, scenario_index: int, calculation_index: int
    ) -> CalculationSettings:
        calculation_settings_id = (
            self.datastructure.scenarios[scenario_index]
            .Calculations[calculation_index]
            .CalculationSettingsId
        )

        for calculation_settings in self.datastructure.calculationsettings:
            if calculation_settings.Id == calculation_settings_id:
                return calculation_settings

        raise ValueError(
            f"No calculation settings found for calculation {calculation_index} in scenario {scenario_index}."
        )

    def get_slipcircle_result(
        self,
        scenario_index: Optional[int] = None,
        calculation_index: Optional[int] = None,
    ) -> Union[BishopSlipCircleResult, UpliftVanSlipCircleResult]:
        """
        Get the slipcircle(s) of the calculation result of a given stage.

        Args:
            scenario_index (Optional[int]): scenario for which to get the available results
            calculation_index (Optional[int]): calculation for which to get the available results

        Returns:
            Union[BishopSlipCircleResult, UpliftVanSlipCircleResult]: the slipcircle for the given calculation

        Raises:
            ValueError: Result is not available for provided scenario and calculation index
            AttributeError: When the result has no slipcircle. Try get the slipplane
        """
        result = self._get_result_substructure(scenario_index, calculation_index)
        return result.get_slipcircle_output()

    def get_slipplane_result(
        self,
        scenario_index: Optional[int] = None,
        calculation_index: Optional[int] = None,
    ) -> SpencerSlipPlaneResult:
        """
        Get the slipplanes of the calculations result of a calculation.

        Args:
            scenario_index (Optional[int]): scenario for which to get the available results
            calculation_index (Optional[int]): calculation for which to get the available results

        Returns:
            SpencerSlipPlaneResult: the slip plane for the given calculation

        Raises:
            ValueError: Result is not available for provided scenario and calculation index
            AttributeError: When the result has no slipplane. Try get the slipcircle
        """
        result = self._get_result_substructure(scenario_index, calculation_index)
        return result.get_slipplane_output()

    def layer_intersections_at(
        self, x: float
    ) -> List[Tuple[float, float, PersistableSoil]]:
        """Get the intersection with the layers at the given x

        Args:
            x (float): The x coordinate

        Returns:
            List[Tuple[float, float, PersistableSoil]]: A list with top, bottom and soil tuples
        """
        geometry = self._get_geometry(self.current_scenario, self.current_stage)
        return geometry.layer_intersections_at(x, self.layer_soil_dict)

    def _get_geometry(self, scenario_index: int, stage_index: int) -> Geometry:
        geometry_id = (
            self.datastructure.scenarios[scenario_index].Stages[stage_index].GeometryId
        )

        for geometry in self.datastructure.geometries:
            if geometry.Id == geometry_id:
                return geometry

        raise ValueError(
            f"No geometry found for stage {stage_index} in scenario {scenario_index}."
        )

    def _get_soil_layers(self, scenario_index: int, stage_index: int):
        return self.datastructure._get_soil_layers(scenario_index, stage_index)

    def _get_waternet(self, scenario_index: int, stage_index: int):
        waternet_id = (
            self.datastructure.scenarios[scenario_index].Stages[stage_index].WaternetId
        )

        for waternet in self.datastructure.waternets:
            if waternet.Id == waternet_id:
                return waternet

        raise ValueError(
            f"No waternet found for stage {stage_index} in scenario {scenario_index}."
        )

    def _get_waternetcreator_settings(
        self, scenario_index: int, stage_index: int
    ) -> Optional[WaternetCreatorSettings]:
        wncs_id = (
            self.scenarios[scenario_index].Stages[stage_index].WaternetCreatorSettingsId
        )
        for wncs in self.datastructure.waternetcreatorsettings:
            if wncs.Id == wncs_id:
                return wncs

        return None

    def _get_state(self, scenario_index: int, stage_index: int):
        state_id = (
            self.datastructure.scenarios[scenario_index].Stages[stage_index].StateId
        )

        for state in self.datastructure.states:
            if state.Id == state_id:
                return state

        raise ValueError(
            f"No state found for stage {stage_index} in scenario {scenario_index}."
        )

    def _get_state_correlations(self, scenario_index: int, stage_index: int):
        state_correlations_id = (
            self.datastructure.scenarios[scenario_index]
            .Stages[stage_index]
            .StateCorrelationsId
        )

        for state_correlations in self.datastructure.statecorrelations:
            if state_correlations.Id == state_correlations_id:
                return state_correlations

        raise ValueError(
            f"No state correlations found for stage {stage_index} in scenario {scenario_index}."
        )

    def _get_excavations(self, scenario_index: int, stage_index: int):
        return self.datastructure._get_excavations(scenario_index, stage_index)

    def _get_loads(self, scenario_index: int, stage_index: int):
        return self.datastructure._get_loads(scenario_index, stage_index)

    def _get_reinforcements(self, scenario_index: int, stage_index: int):
        reinforcements_id = (
            self.datastructure.scenarios[scenario_index]
            .Stages[stage_index]
            .ReinforcementsId
        )

        for reinforcements in self.datastructure.reinforcements:
            if reinforcements.Id == reinforcements_id:
                return reinforcements

        raise ValueError(
            f"No reinforcements found for stage {stage_index} in scenario {scenario_index}."
        )

    def serialize(self, location: Union[FilePath, DirectoryPath, BinaryIO]):
        """Support serializing to directory while developing for debugging purposes."""
        if isinstance(location, Path) and location.is_dir():
            serializer = DStabilityInputSerializer(ds=self.datastructure)
        else:
            serializer = DStabilityInputZipSerializer(ds=self.datastructure)
        serializer.write(location)
        if isinstance(location, Path):
            self.filename = location

    def add_scenario(
        self, label: str = "Scenario", notes: str = "", set_current: bool = True
    ) -> int:
        """Add a new scenario to the model.

        Args:
            label (str): Label for the scenario.
            notes (str): Notes for the scenario.
            set_current (bool): Whether to make the new scenario the current scenario.

        Returns:
            the id of the new stage
        """
        new_id = self._get_next_id()
        new_scenario_id, new_unique_id = self.datastructure.add_default_scenario(
            label, notes, new_id
        )

        if set_current:
            self.current_scenario = new_scenario_id
            self.current_stage = 0
            self.current_calculation = 0

        self.current_id = new_unique_id
        return new_scenario_id

    def add_stage(
        self,
        scenario_index: Optional[int] = None,
        label: str = "Stage",
        notes: str = "",
        set_current=True,
    ) -> int:
        """Add a new stage to the model at the given scenario index.

        Args:
            scenario_index (Optional[int]): The scenario index to add the stage to, defaults to the current scenario.
            label (str): Label for the stage.
            notes (str): Notes for the stage.
            set_current (bool): Whether to make the new stage the current stage.

        Returns:
            the id of the new stage
        """
        scenario_index = self.get_scenario_index(scenario_index)

        new_id = self._get_next_id()
        new_stage_index, new_unique_id = self.datastructure.add_default_stage(
            scenario_index, label, notes, new_id
        )

        if set_current:
            self.current_stage = new_stage_index
        self.current_id = new_unique_id
        return new_stage_index

    def add_calculation(
        self,
        scenario_index: Optional[int] = None,
        label: str = "Calculation",
        notes: str = "",
        set_current: bool = True,
    ) -> int:
        """Add a new calculation to the model.

        Args:
            scenario_index (Optional[int]): The scenario index to add the calculation to, defaults to the current scenario.
            label (str): Label for the calculation.
            notes (str): Notes for the calculation.
            set_current (bool): Whether to make the new calculation the current calculation.

        Returns:
            the id of the new stage
        """
        scenario_index = self.get_scenario_index(scenario_index)

        new_id = self._get_next_id()
        new_calculation_index, new_unique_id = self.datastructure.add_default_calculation(
            scenario_index, label, notes, new_id
        )

        if set_current:
            self.current_calculation = new_calculation_index
        self.current_id = new_unique_id
        return new_calculation_index

    @property
    def scenarios(self) -> List[Scenario]:
        return self.datastructure.scenarios

    def add_soil(self, soil: Soil) -> int:
        """
        Add a new soil to the model. The code must be unique, the id will be generated

        Args:
            soil (Soil): a new soil

        Returns:
            int: id of the added soil
        """
        if soil.code == None:
            raise ValueError("Soil.code may not be None")
        if self.soils.has_soil_code(soil.code):
            raise ValueError(f"The soil with code {soil.code} is already defined.")

        soil.id = str(self._get_next_id())
        dstability_soil = self.soils.add_soil(soil)
        return int(dstability_soil.Id)

    @property
    def points(self):
        """Enables easy access to the points in the internal dict-like datastructure. Also enables edit/delete for individual points."""

    def add_layer(
        self,
        points: List[Point],
        soil_code: str,
        label: str = "",
        notes: str = "",
        scenario_index: Optional[int] = None,
        stage_index: Optional[int] = None,
    ) -> int:
        """
        Add a soil layer to the model

        Args:
            points (List[Point]): list of Point classes, in clockwise order (non closed simple polygon)
            soil_code (str): code of the soil for this layer
            label (str): label defaults to empty string
            notes (str): notes defaults to empty string
            scenario_index (Optional[int]): scenario to add to, defaults to the current scenario
            stage_index (Optional[int]): stage to add to, defaults to the current stage

        Returns:
            int: id of the added layer
        """
        scenario_index = self.get_scenario_index(scenario_index)
        stage_index = self.get_stage_index(stage_index)

        geometry = self._get_geometry(scenario_index, stage_index)
        soil_layers = self._get_soil_layers(scenario_index, stage_index)

        # Check if we have the soil code
        if not self.soils.has_soil_code(soil_code):
            raise ValueError(
                f"The soil with code {soil_code} is not defined in the soil collection."
            )

        # Make sure the points are valid
        persistable_points = self.make_points_valid(points)

        # Create the new layer
        new_layer = PersistableLayer(
            Id=str(self._get_next_id()),
            Label=label,
            Points=persistable_points,
            Notes=notes,
        )

        # Add the layer to the geometry
        self.add_layer_and_connect_points(geometry.Layers, new_layer)

        # Add the connection between the layer and the soil to soillayers
        soil = self.soils.get_soil(soil_code)
        soil_layers.add_soillayer(layer_id=new_layer.Id, soil_id=soil.Id)
        return int(new_layer.Id)

    # def get_layers(self, x: float) -> Dict:
    #    ls = LineString((x,self.))

    def make_points_valid(self, points: List[Point]) -> List[PersistablePoint]:
        valid_points = make_valid(self.geolib_points_to_shapely_polygon(points))
        return self.to_dstability_points(valid_points)

    def connect_layers(self, layer1: PersistableLayer, layer2: PersistableLayer):
        """Connects two polygons by adding a the missing points on the polygon edges. Returns the two new polygons."""
        linestring1 = self.to_shapely_linestring(layer1.Points)
        linestring2 = self.to_shapely_linestring(layer2.Points)

        # Create a union of the two polygons and polygonize it creating two connected polygons
        union = linestring1.union(linestring2)
        result = [geom for geom in polygonize(union)]

        # If the result has two polygons, we return them, otherwise we return the original polygons
        if len(result) == 2:
            return result[0].exterior, result[1].exterior
        else:
            return linestring1, linestring2

    def add_layer_and_connect_points(
        self, current_layers: List[PersistableLayer], new_layer: PersistableLayer
    ):
        """Adds a new layer to the list of layers and connects the points of the new layer to the existing layers."""

        current_layers.append(new_layer)

        # Check if the new layer intersects with any of the existing layers
        for layer in current_layers:
            if layer != new_layer and self.dstability_points_to_shapely_polygon(
                layer.Points
            ).exterior.intersects(
                self.dstability_points_to_shapely_polygon(new_layer.Points).exterior
            ):
                # If it does, connect the layers
                linestring1, linestring2 = self.connect_layers(layer, new_layer)

                # Update the points of the layers
                current_layers[current_layers.index(layer)].Points = (
                    self.to_dstability_points(linestring1)
                )
                current_layers[current_layers.index(new_layer)].Points = (
                    self.to_dstability_points(linestring2)
                )

    def to_shapely_linestring(self, points: List[PersistablePoint]) -> LineString:
        converted_points = [(p.X, p.Z) for p in points]
        converted_points.append(converted_points[0])
        return LineString(converted_points)

    def dstability_points_to_shapely_polygon(
        self, points: List[PersistablePoint]
    ) -> Polygon:
        return Polygon([(p.X, p.Z) for p in points])

    def geolib_points_to_shapely_polygon(self, points: List[Point]) -> Polygon:
        return Polygon([(p.x, p.z) for p in points])

    def to_dstability_points(
        self, shapely_object: Union[LineString, Polygon]
    ) -> List[PersistablePoint]:
        if isinstance(shapely_object, LineString):
            coords = shapely_object.coords
        elif isinstance(shapely_object, Polygon):
            coords = shapely_object.exterior.coords
        else:
            raise ValueError(
                "shapely_object must be a LineString or Polygon, not {}".format(
                    type(shapely_object)
                )
            )

        persistable_points = [PersistablePoint(X=p[0], Z=p[1]) for p in list(coords)]

        # Remove duplicate points
        persistable_points = [
            i
            for n, i in enumerate(persistable_points)
            if i not in persistable_points[n + 1 :]
        ]

        # Remove last point if it is the same as the first
        if persistable_points[0] == persistable_points[-1]:
            persistable_points.pop(-1)

        return persistable_points

    def get_soil(self, code: str) -> PersistableSoil:
        """
        Gets an existing soil with the given soil code.

        Args:
            code (str): the code of the soil

        Returns:
            PersistableSoil: the soil
        """
        return self.soils.get_soil(code=code)

    def get_soil_by_name(self, name: str) -> PersistableSoil:
        """
        Gets an existing soil with the given soil name.

        Args:
            name (str): the name of the soil

        Returns:
            PersistableSoil: the soil
        """
        return self.soils.get_soil_by_name(name=name)

    def add_head_line(
        self,
        points: List[Point],
        label: str = "",
        notes: str = "",
        is_phreatic_line: bool = False,
        scenario_index: Optional[int] = None,
        stage_index: Optional[int] = None,
    ) -> int:
        """
        Add head line to the model

        Args:
            points (List[Point]): list of Point classes
            label (str): label defaults to empty string
            notes (str): notes defaults to empty string
            is_phreatic_line (bool): set as phreatic line, defaults to False
            scenario_index (Optional[int]): scenario to add to, defaults to the current scenario
            stage_index (Optional[int]): stage to add to, defaults to the current stage

        Returns:
            bool: id of the added headline
        """
        scenario_index = self.get_scenario_index(scenario_index)
        stage_index = self.get_stage_index(stage_index)

        waternet = self._get_waternet(scenario_index, stage_index)

        persistable_headline = waternet.add_head_line(
            str(self._get_next_id()), label, notes, points, is_phreatic_line
        )
        return int(persistable_headline.Id)

    def add_reference_line(
        self,
        points: List[Point],
        bottom_headline_id: int,
        top_head_line_id: int,
        label: str = "",
        notes: str = "",
        scenario_index: Optional[int] = None,
        stage_index: Optional[int] = None,
    ) -> int:
        """
        Add reference line to the model

        Args:
            points (List[Point]): list of Point classes
            bottom_headline_id (int): id of the headline to use as the bottom headline
            top_head_line_id (int): id of the headline to use as the top headline
            label (str): label defaults to empty string
            notes (str): notes defaults to empty string
            scenario_index (Optional[int]): scenario to add to, defaults to the current scenario
            stage_index (Optional[int]): stage to add to, defaults to the current stage

        Returns:
            int: id of the added reference line
        """
        scenario_index = self.get_scenario_index(scenario_index)
        stage_index = self.get_stage_index(stage_index)

        waternet = self._get_waternet(scenario_index, stage_index)

        persistable_reference_line = waternet.add_reference_line(
            str(self._get_next_id()),
            label,
            notes,
            points,
            str(bottom_headline_id),
            str(top_head_line_id),
        )
        return int(persistable_reference_line.Id)

    def add_state_point(
        self,
        state_point: DStabilityStatePoint,
        scenario_index: Optional[int] = None,
        stage_index: Optional[int] = None,
    ) -> int:
        """
        Add state point to the model

        Args:
            state_point (DStabilityStatePoint): DStabilityStatePoint class
            scenario_index (Optional[int]): scenario to add to, defaults to the current scenario
            stage_index (Optional[int]): stage to add to, defaults to the current stage

        Returns:
            int: id of the added add_state_point
        """
        scenario_index = self.get_scenario_index(scenario_index)
        stage_index = self.get_stage_index(stage_index)

        states = self._get_state(scenario_index, stage_index)

        try:
            _ = self._get_geometry(scenario_index, stage_index).get_layer(
                state_point.layer_id
            )
        except ValueError:
            raise ValueError(f"No layer with id '{state_point.layer_id} in this geometry")

        state_point.id = (
            self._get_next_id()
        )  # the user does not know the id so we have to add it
        persistable_state_point = state_point._to_internal_datastructure()
        states.add_state_point(persistable_state_point)
        return int(persistable_state_point.Id)

    def add_state_line(
        self,
        points: List[Point],
        state_points: List[DStabilityStateLinePoint],
        scenario_index: Optional[int] = None,
        stage_index: Optional[int] = None,
    ) -> int:
        """
        Add state line. From the Soils, only the state parameters are used.

        points are a list of points with x,z coordinates
        state_point are a list of DStabilityStateLinePoint where ONLY the x is used, the Z will be calculated

        Args:
            points (List[Point]): The geometry points of the state line.
            state_point (List[DStabilityStatePoint]): The list of state point values.
            scenario_index (Optional[int]): scenario to add to, defaults to the current scenario.
            stage_index (Optional[int]): stage to add to, defaults to the current stage.

        Returns:
            PersistableStateLine: The created state line
        """
        scenario_index = self.get_scenario_index(scenario_index)
        stage_index = self.get_stage_index(stage_index)

        states = self._get_state(scenario_index, stage_index)

        # each point should belong to a layer
        persistable_points = []

        for point in points:
            point.id = self._get_next_id()  # assign a new id
            persistable_points.append(PersistablePoint(X=point.x, Z=point.z))

        persistable_state_line_points = []
        for state_point in state_points:
            state_point.id = self._get_next_id()  # assign a new id
            persistable_state_line_points.append(state_point._to_internal_datastructure())

        return states.add_state_line(persistable_points, persistable_state_line_points)

    def add_state_correlation(
        self,
        correlated_state_ids: List[int],
        scenario_index: Optional[int] = None,
        stage_index: Optional[int] = None,
    ):
        """
        Add state correlation between the given state point ids.

        Args:
            correlated_state_ids (List[int]): The state point ids to correlate.
            scenario_index (Optional[int]): scenario to add to, defaults to the current scenario.
            stage_index (Optional[int]): stage to add to, defaults to the current stage.

        Returns:
            None
        """
        scenario_index = self.get_scenario_index(scenario_index)
        stage_index = self.get_stage_index(stage_index)

        state_correlations = self._get_state_correlations(scenario_index, stage_index)

        for state_id in correlated_state_ids:
            try:
                _ = self._get_state(scenario_index, stage_index).get_state(state_id)
            except ValueError:
                raise ValueError(f"No state point with id '{state_id} in this geometry")

        persistable_state_correlation = PersistableStateCorrelation(
            CorrelatedStateIds=correlated_state_ids, IsFullyCorrelated=True
        )

        state_correlations.add_state_correlation(persistable_state_correlation)

    def add_excavation(
        self,
        points: List[Point],
        label: str,
        notes: str = "",
        scenario_index: Optional[int] = None,
        stage_index: Optional[int] = None,
    ):
        scenario_index = self.get_scenario_index(scenario_index)
        stage_index = self.get_stage_index(stage_index)

        persistable_excavation = PersistableExcavation(
            Label=label,
            Notes=notes,
            Points=[PersistablePoint(X=p.x, Z=p.z) for p in points],
        )
        self._get_excavations(scenario_index, stage_index).append(persistable_excavation)

    def add_load(
        self,
        load: DStabilityLoad,
        consolidations: Optional[List[Consolidation]] = None,
        scenario_index: Optional[int] = None,
        stage_index: Optional[int] = None,
    ) -> None:
        """Add a load to the object.

        The geometry should be defined before adding loads.

        If no consolidations are provided, a Consolidation with default values will be made for each SoilLayer.
        It is not possible to set consolidation degrees of loads afterwards since they don't have an id.

        Args:
            load: A subclass of DStabilityLoad.
            scenario_index (Optional[int]): scenario to add to, defaults to the current scenario.
            stage_index (Optional[int]): stage to add to, defaults to the current stage.

        Raises:
            ValueError: When the provided load is no subclass of DStabilityLoad, an invalid stage_index is provided, or the datastructure is no longer valid.
        """
        scenario_index = self.get_scenario_index(scenario_index)
        stage_index = self.get_stage_index(stage_index)

        if not issubclass(type(load), DStabilityLoad):
            raise ValueError(
                f"load should be a subclass of DstabilityReinforcement, received {load}"
            )
        if self.datastructure.has_soil_layers(
            scenario_index, stage_index
        ) and self.datastructure.has_loads(scenario_index, stage_index):
            if consolidations is None:
                consolidations = self._get_default_consolidations(
                    scenario_index, stage_index
                )
            else:
                self._verify_consolidations(consolidations, scenario_index, stage_index)
            self._get_loads(scenario_index, stage_index).add_load(load, consolidations)
        else:
            raise ValueError(
                f"No loads found for scenario {scenario_index} stage {stage_index}"
            )

    def add_soil_layer_consolidations(
        self,
        soil_layer_id: int,
        consolidations: Optional[List[Consolidation]] = None,
        scenario_index: Optional[int] = None,
        stage_index: Optional[int] = None,
    ) -> None:
        """Add consolidations for a layer (layerload).

        Consolidations cannot be added when adding soil layers since in the consolidations, all other soil layers need to be referred.
        Therefore, all soillayers in a stage should be defined before setting consolidation and
        the number of consolidations given should equal the amount of layers.

        Args:
            soil_layer_id: Consolidation is set for this soil layer id.
            consolidations: List of Consolidation. Must contain a Consolidation for every other layer.
            scenario_index (Optional[int]): scenario to add to, defaults to the current scenario.
            stage_index (Optional[int]): stage to add to, defaults to the current stage.

        Raises:
            ValueError: When the provided load is no subclass of DStabilityLoad, an invalid stage_index is provided, or the datastructure is no longer valid.
        """
        scenario_index = self.get_scenario_index(scenario_index)
        stage_index = self.get_stage_index(stage_index)

        if self.datastructure.has_soil_layer(
            scenario_index, stage_index, soil_layer_id
        ) and self.datastructure.has_loads(scenario_index, stage_index):
            if consolidations is None:
                consolidations = self._get_default_consolidations(
                    scenario_index, stage_index, soil_layer_id
                )
            else:
                self._verify_consolidations(
                    consolidations, scenario_index, stage_index, soil_layer_id
                )

            self._get_loads(scenario_index, stage_index).add_layer_load(
                soil_layer_id, consolidations
            )
        else:
            raise ValueError(
                f"No soil layer loads found for scenario {scenario_index} stage {stage_index}"
            )

    def _get_default_consolidations(
        self,
        scenario_index: int,
        stage_index: int,
        exclude_soil_layer_id: Optional[int] = None,
    ) -> List[Consolidation]:
        """Length of the consolidations is equal to the amount of soil layers.

        If exclude_soil_layer_id is provided, that specific soil layer id is not included in the consolidations.
        """
        if self.datastructure.has_soil_layers(scenario_index, stage_index):
            soil_layer_ids = self._get_soil_layers(scenario_index, stage_index).get_ids(
                exclude_soil_layer_id
            )
            return [Consolidation(layer_id=layer_id) for layer_id in soil_layer_ids]

        raise ValueError(f"No soil layers found for stage at index {stage_index}")

    def _verify_consolidations(
        self,
        consolidations: List[Consolidation],
        scenario_index: int,
        stage_index: int,
        exclude_soil_layer_id: Optional[int] = None,
    ) -> None:
        if self.datastructure.has_soil_layers(scenario_index, stage_index):
            consolidation_soil_layer_ids: Set[str] = {
                str(c.layer_id) for c in consolidations
            }
            soil_layer_ids = self._get_soil_layers(scenario_index, stage_index).get_ids(
                exclude_soil_layer_id
            )

            if consolidation_soil_layer_ids != soil_layer_ids:
                raise ValueError(
                    f"Received consolidations ({consolidation_soil_layer_ids}) should contain all soil layer ids ({soil_layer_ids})"
                )
        else:
            raise ValueError(f"No soil layers found for stage at index {stage_index}")

    def add_reinforcement(
        self,
        reinforcement: DStabilityReinforcement,
        scenario_index: Optional[int] = None,
        stage_index: Optional[int] = None,
    ) -> None:
        """Add a reinforcement to the model.

        Args:
            reinforcement: A subclass of DStabilityReinforcement.
            scenario_index (Optional[int]): scenario to add to, defaults to the current scenario.
            stage_index (Optional[int]): stage to add to, defaults to the current stage.

        Returns:
            int: Assigned id of the reinforcements (collection object of all reinforcements for a stage).

        Raises:
            ValueError: When the provided reinforcement is no subclass of DStabilityReinforcement, an invalid stage_index is provided, or the datastructure is no longer valid.
        """
        scenario_index = self.get_scenario_index(scenario_index)
        stage_index = self.get_stage_index(stage_index)

        if not issubclass(type(reinforcement), DStabilityReinforcement):
            raise ValueError(
                f"reinforcement should be a subclass of DstabilityReinforcement, received {reinforcement}"
            )

        if self.datastructure.has_reinforcements(scenario_index, stage_index):
            self._get_reinforcements(scenario_index, stage_index).add_reinforcement(
                reinforcement
            )
        else:
            raise ValueError(
                f"No reinforcements found for scenario {scenario_index} stage {stage_index}"
            )

    def add_soil_correlation(self, list_correlated_soil_ids: List[str]):
        """Add a soil correlation to the model.

        Args:
            list_correlated_soil_ids: A list of soil ids that are correlated.
        """
        self.soil_correlations.add_soil_correlation(list_correlated_soil_ids)

    def set_model(
        self,
        analysis_method: DStabilityAnalysisMethod,
        scenario_index: Optional[int] = None,
        calculation_index: Optional[int] = None,
    ) -> None:
        """Sets the model and applies the given parameters

        Args:
            analysis_method (DStabilityAnalysisMethod): A subclass of DStabilityAnalysisMethod.
            scenario_index (Optional[int]): scenario to add to, defaults to the current scenario
            calculation_index (Optional[int]): calculation to add to, defaults to the current calculation

        Raises:
            ValueError: When the provided analysis method is no subclass of DStabilityAnalysisMethod,
            an invalid stage_index is provided, the analysis method is not known or the datastructure is no longer valid.
        """
        scenario_index = self.get_scenario_index(scenario_index)
        calculation_index = self.get_calculation_index(calculation_index)

        calculationsettings = self._get_calculation_settings(
            scenario_index, calculation_index
        )

        _analysis_method_mapping = {
            AnalysisType.BISHOP: calculationsettings.set_bishop,
            AnalysisType.BISHOP_BRUTE_FORCE: calculationsettings.set_bishop_brute_force,
            AnalysisType.SPENCER: calculationsettings.set_spencer,
            AnalysisType.SPENCER_GENETIC: calculationsettings.set_spencer_genetic,
            AnalysisType.UPLIFT_VAN: calculationsettings.set_uplift_van,
            AnalysisType.UPLIFT_VAN_PARTICLE_SWARM: calculationsettings.set_uplift_van_particle_swarm,
        }

        try:
            _analysis_method_mapping[analysis_method.analysis_type](
                analysis_method._to_internal_datastructure()
            )
        except KeyError:
            raise ValueError(
                f"Unknown analysis method {analysis_method.analysis_type.value} found"
            )

    def get_scenario_index(self, scenario_index: Optional[int]):
        if scenario_index is None:
            return self.current_scenario
        else:
            return scenario_index

    def get_stage_index(self, stage_index: Optional[int]):
        if stage_index is None:
            return self.current_stage
        else:
            return stage_index

    def get_calculation_index(self, calculation_index: Optional[int]):
        if calculation_index is None:
            return self.current_calculation
        else:
            return calculation_index

    @staticmethod
    def get_soil_id_from_layer_id(
        layers: SoilLayerCollection, layer_id: str
    ) -> Union[str, None]:
        for layer in layers.SoilLayers:
            if layer.LayerId == layer_id:
                return layer.SoilId
        return None

    @staticmethod
    def get_color_from_soil_id(
        soil_visualizations: SoilVisualisation, soil_id: str
    ) -> str:
        for soil_visualization in soil_visualizations.SoilVisualizations:
            if soil_visualization.SoilId == soil_id:
                return soil_visualization.Color
        return "#000000"

    def _get_color_of_layer(
        self, layers_collection: SoilLayerCollection, layer: PersistableLayer
    ) -> str:
        layer_id = layer.Id
        # use the layer id to get the soil type id
        soil_type_id = DStabilityModel.get_soil_id_from_layer_id(
            layers_collection, layer_id
        )
        # get the color of the soil type
        color = DStabilityModel.get_color_from_soil_id(
            self.input.soilvisualizations, soil_type_id
        )
        return color.replace("#80", "#")

    def plot(
        self, scenario_index: Optional[int] = None, stage_index: Optional[int] = None
    ):
        geometry = self._get_geometry(scenario_index, stage_index)
        layers_collection = self._get_soil_layers(scenario_index, stage_index)
        fig, ax = plt.subplots()
        # loop over the layers
        for layer in geometry.Layers:
            # get list of x and y coordinates
            x = [p.X for p in layer.Points]
            y = [p.Z for p in layer.Points]
            # get color of layer
            color = self._get_color_of_layer(layers_collection, layer)
            # create a polygon
            ax.fill(x, y, color=color)
        plt.axis("off")
        return fig, ax<|MERGE_RESOLUTION|>--- conflicted
+++ resolved
@@ -25,13 +25,10 @@
     CharacteristicPointEnum,
     DStabilityResult,
     DStabilityStructure,
-<<<<<<< HEAD
     EmbankmentSoilScenarioEnum,
     Geometry,
     PersistableHeadLine,
-=======
     PersistableExcavation,
->>>>>>> eb85543b
     PersistableLayer,
     PersistablePoint,
     PersistableSoil,
