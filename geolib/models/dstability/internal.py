--- conflicted
+++ resolved
@@ -10,8 +10,7 @@
 from typing import Dict, List, Optional, Set, Tuple, Union
 from shapely import Polygon
 from shapely import Point as ShapelyPoint
-from shapely.geometry.polygon import orient
-from shapely.ops import unary_union
+from shapely.ops import orient, unary_union
 
 from geolib._compat import IS_PYDANTIC_V2
 
@@ -1398,17 +1397,15 @@
         # 4. does it intersect other polygons
         return points
 
-<<<<<<< HEAD
     def to_shapely_polygon(self) -> Polygon:
         return Polygon([(p.X, p.Z) for p in self.Points])
-=======
+
     if IS_PYDANTIC_V2:
         polygon_chack_validator = field_validator("Points", mode="before")(polygon_checks)
     else:
         polygon_chack_validator = validator("Points", pre=True, allow_reuse=True)(
             polygon_checks
         )
->>>>>>> eb85543b
 
 
 class Geometry(DStabilitySubStructure):
@@ -1422,7 +1419,14 @@
     Id: Optional[str] = None
     Layers: List[PersistableLayer] = []
 
-<<<<<<< HEAD
+    if IS_PYDANTIC_V2:
+
+        @field_validator("Id", mode="before")
+        def transform_id_to_str(cls, value) -> str:
+            if value is None:
+                return None
+            return str(value)
+
     @property
     def zmax(self):
         return max([p[1] for p in self._get_all_points()])
@@ -1476,15 +1480,6 @@
         idx_right = surface.index(rightmost_point)
         surface = surface[: idx_right + 1]
         return surface
-=======
-    if IS_PYDANTIC_V2:
-
-        @field_validator("Id", mode="before")
-        def transform_id_to_str(cls, value) -> str:
-            if value is None:
-                return None
-            return str(value)
->>>>>>> eb85543b
 
     def contains_point(self, point: Point) -> bool:
         """
@@ -1820,6 +1815,14 @@
     UpliftVanParticleSwarm: Optional[PersistableUpliftVanParticleSwarmSettings] = (
         PersistableUpliftVanParticleSwarmSettings()
     )
+
+    if IS_PYDANTIC_V2:
+
+        @field_validator("Id", mode="before")
+        def transform_id_to_str(cls, value) -> str:
+            if value is None:
+                return None
+            return str(value)
 
     if IS_PYDANTIC_V2:
 
@@ -2428,8 +2431,6 @@
         List[Optional[PersistableStatePointContribution]]
     ] = None
     TangentLine: Optional[float] = None
-<<<<<<< HEAD
-=======
 
     if IS_PYDANTIC_V2:
 
@@ -2438,7 +2439,6 @@
             if value is None:
                 return None
             return str(value)
->>>>>>> eb85543b
 
     @classmethod
     def structure_group(cls) -> str:
