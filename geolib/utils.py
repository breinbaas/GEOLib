--- conflicted
+++ resolved
@@ -55,7 +55,6 @@
             )
         return v
 
-<<<<<<< HEAD
     return validator(*field_name, allow_reuse=True)(field_must_contain_newlines)
 
 
@@ -149,9 +148,7 @@
         points = points[idx_right:] + points[: idx_left + 1]
 
     return points[::-1]
-=======
     if IS_PYDANTIC_V2:
         return field_validator(*field_name)(field_must_contain_newlines)
     else:
-        return validator(*field_name, allow_reuse=True)(field_must_contain_newlines)
->>>>>>> eb85543b
+        return validator(*field_name, allow_reuse=True)(field_must_contain_newlines)